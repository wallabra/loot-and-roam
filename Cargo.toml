cargo-features = ["codegen-backend"]

[package]
name = "loot-and-roam"
version = "0.1.0"
edition = "2024"
authors = ["GameCircular team"] # Please see AUTHORS.md

[dependencies.bevy]
version = "^0.16.1"
# Disable the default features if there are any that you do not want
default-features = false
features = [
  #### DEFAULT ####

  "animation",                   # Enable animation for everything that supports it
  "bevy_asset",                  # Asset management
  # "bevy_audio",                  # Audio support [TODO]
  "bevy_color",                  # Color management
  "bevy_core_pipeline",          # Bevy's GPU rendering architecture
  # "bevy_gilrs",                  # Gamepad/controller support [TODO]
  "bevy_gizmos",                 # Gizmos (drawing debug lines and shapes)
  "bevy_image",                  # Image support
  "bevy_input_focus",            # Input focusing system for UI
  "bevy_log",                    # Logging to console
  # "bevy_mesh_picking_backend",   # 3D mesh picking (selection by cursor) [TODO]
  "bevy_pbr",                    # 3D rendering and Physically Based Shading
  # "bevy_picking",                # Picking (selection of objects by cursor) [TODO]
  "bevy_render",                 # GPU support (based on `wgpu`)
  "bevy_scene",                  # ECS Scenes
  "bevy_sprite",                 # 2D rendering (sprites, meshes, text)
  # "bevy_sprite_picking_backend", # 2D sprite picking (selection by cursor) [TODO]
  "bevy_state",                  # App state management
  "bevy_text",                   # Text rendering
  # "bevy_ui",                     # UI toolkit [TODO]
  # "bevy_ui_picking_backend",     # UI node picking (selection by cursor) [TODO]
  "bevy_window",                 # Window management
  "bevy_winit",                  # Cross-platform window management support

  # Low-level tunables
  "std",            # Use the Rust standard library (important!)
  "async_executor", # Enable the Async Executor (Bevy task pools)
  "multi_threaded", # Enable CPU multithreading
  "sysinfo_plugin", # Support CPU and RAM usage diagnostics
  # "custom_cursor",  # Support custom cursors [TODO]

  # Platform-Specific
  "x11",                   # Linux: Support X11 windowing system
  "android_shared_stdcxx", # Android: use shared C++ library
  "android-game-activity", # Android: use GameActivity instead of NativeActivity
  "webgl2",                # Web: use WebGL2 instead of WebGPU

  # Built-in Data
  "default_font",       # Built-in default font for UI (Fira Mono)
  "smaa_luts",          # Support SMAA antialiasing
  "tonemapping_luts",   # Support different camera Tonemapping modes (enables KTX2+zstd) [TODO]

  # Asset File Format Support
  # "bevy_gltf", # GLTF 3D asset support [TODO]
  "png",       # PNG image format for simple 2D images
  # "hdr",       # HDR image format [TODO]
  # "ktx2",      # KTX2 format for GPU texture data
  # "zstd",      # ZSTD compression support in KTX2 files
  # "vorbis",    # Audio: OGG Vorbis [TODO]

  #### NON-DEFAULT ####

  # General Bevy features
  # "ghost_nodes", # UI ghost nodes

  # Low level tunables
  # "async-io",             # Use `async-io` instead of `futures-lite` [TODO]
  # "serialize",            # Support for `serde` Serialize/Deserialize [TODO]
  # "subpixel_glyph_atlas", # Subpixel antialiasing for text/fonts
  # "reflect_documentation", # Documentation reflection support
  # "reflect_functions",    # Function reflection support

  # Platform-Specific
  "wayland",                  # Linux: Support Wayland windowing system
  # "accesskit_unix",           # UNIX-like: AccessKit Accessibility Framework support
  # "android-native-activity",  # Android: Use NativeActivity instead of GameActivity
  # "spirv_shader_passthrough", # Vulkan: allow direct loading of SPIR-V shader blobs without validation
  # "webgpu",                   # Web: use the faster, modern, experimental WebGPU API instead of WebGL2
  # "statically-linked-dxc",    # Windows: embed the DirectX Shader Compiler into your game binary
  # "web",                      # Web platform integration
  # "libm",                     # Use libm for math on non-std / embedded platforms
  # "critical-section",         # For supporting no-std / embedded
  # "default_no_std",

  # Graphics/rendering features (may cause issues on old/weak GPUs)
  # "experimental_pbr_pcss", # PCSS shadow filtering
  # "meshlet",               # Meshlet / virtual geometry rendering (like Unreal's Nanite)
  # "pbr_anisotropy_texture", # Support Anisotropy Map texture
  # "pbr_multi_layer_material_textures", # Support multi-layer textures
  # "pbr_specular_textures",  # Support specular map textures
  # "pbr_transmission_textures", # Support textures for light transimssion (translucency)

  # Development features
  "dynamic_linking",     # Dynamic linking for faster compile-times
  # "asset_processor",     # Enable asset processing support [TODO]
  # "bevy_dev_tools",      # Extra dev functionality (like FPS overlay)
  # "bevy_remote",         # Enable BRP (Bevy Remote Protocol) for integration with editors and external dev tools
  # "file_watcher",        # Asset hot-reloading
  # "meshlet_processor",   # Asset processor to convert meshes into meshlet format
  # "glam_assert",         # Math validation / debug assertions
  # "debug_glam_assert",   # Math validation / debug assertions
  # "bevy_ui_debug",       # UI debugging functionality
  # "bevy_ci_testing",     # For testing of Bevy itself in CI
  # "embedded_watcher",    # Hot-reloading for Bevy's internal/builtin assets
  # "configurable_error_handler",
  # "trace",               # Enable tracing
  # "trace_chrome",        # Enable tracing using the Chrome backend
  # "trace_tracy",         # Enable tracing using Tracy
  # "trace_tracy_memory",  # Enable memory tracking for Tracy
  # "track_location",      # Enable location tracking
  # "detailed_trace",      # Extra verbose tracing

  # Asset File Format Support
  # "basis-universal", # Basis Universal GPU texture compression format
  # "bmp",  # Uncompressed BMP image format
  # "dds",  # DDS (DirectX) format for GPU textures, alternative to KTX2
  # "exr",  # OpenEXR advanced image format
  # "ff",   # FF image support
  # "flac", # Audio: FLAC lossless format
  # "gif",  # GIF legacy image format
  # "ico",  # ICO image format (Windows icons)
  # "jpeg", # JPEG lossy format for photos
  # "mp3",  # Audio: MP3 format (not recommended)
  # "minimp3", # Alternative MP3 decoder
  # "pnm",  # PNM (pam, pbm, pgm, ppm) image format
  # "qoi",  # QOI image format
  # "shader_format_glsl",  # GLSL shader support [TODO]
  # "shader_format_spirv", # SPIR-V shader support
  # "shader_format_wesl",  # WESL (Extended WGSL) shader support
  # "tga",  # Truevision Targa image format
  # "tiff", # TIFF image format
  # "wav",  # Audio: Uncompressed WAV
  # "webp", # WebP image format
  # "zlib", # zlib compression support in KTX2 files
  # "symphonia-aac", # AAC audio format (via Symphonia library)
  # "symphonia-flac", # Alternative FLAC audio decoder (via Symphonia library)
  # "symphonia-isomp4", # MP4 format (via Symphonia library)
  # "symphonia-vorbis", # Alternative Ogg Vorbis audio support (via Symphonia library)
  # "symphonia-wav", # Alternative WAV audio support (via Symphonia library)
  # "symphonia-all", # All Audio formats supported by the Symphonia library
]

[dependencies]
derive_builder = "0.20.2"
enum_dispatch = "0.3.13"
itertools = "0.14.0"
<<<<<<< HEAD
rand = "0.9.1"
=======
rand = "0.9.2"
>>>>>>> f600e3db
range-ext = "0.3.0"
serde = "1.0.219"
slotmap = { version = "1.0.7", features = ["serde"] }

[lib]
crate-type = ["cdylib", "rlib"]

[dev-dependencies]
<<<<<<< HEAD
assertables = "9.8.0"
=======
assertables = "9.8.1"
>>>>>>> f600e3db
bevy_image_export = "^0.13.0"

# --- Bevy-recommended tweaks

[profile.dev]
# Enable Cranelift codegen
codegen-backend = "cranelift"
# Enable a small amount of optimization in the dev profile.
opt-level = 1

# Enable a large amount of optimization in the dev profile for dependencies.
[profile.dev.package."*"]
opt-level = 3

# Enable more optimization in the release profile at the cost of compile time.
[profile.release]
# Compile the entire crate as one unit.
# Slows compile times, marginal improvements.
codegen-units = 1
# Do a second optimization pass over the entire program, including dependencies.
# Slows compile times, marginal improvements.
lto = "thin"

# Optimize for size in the wasm-release profile to reduce load times and bandwidth usage on web.
[profile.wasm-release]
# Default to release profile values.
inherits = "release"
# Optimize with size in mind (also try "z", sometimes it is better).
# Slightly slows compile times, great improvements to file size and runtime performance.
opt-level = "s"
# Strip all debugging information from the binary to slightly reduce file size.
strip = "debuginfo"
<|MERGE_RESOLUTION|>--- conflicted
+++ resolved
@@ -149,11 +149,7 @@
 derive_builder = "0.20.2"
 enum_dispatch = "0.3.13"
 itertools = "0.14.0"
-<<<<<<< HEAD
-rand = "0.9.1"
-=======
 rand = "0.9.2"
->>>>>>> f600e3db
 range-ext = "0.3.0"
 serde = "1.0.219"
 slotmap = { version = "1.0.7", features = ["serde"] }
@@ -162,11 +158,7 @@
 crate-type = ["cdylib", "rlib"]
 
 [dev-dependencies]
-<<<<<<< HEAD
-assertables = "9.8.0"
-=======
 assertables = "9.8.1"
->>>>>>> f600e3db
 bevy_image_export = "^0.13.0"
 
 # --- Bevy-recommended tweaks
