--- conflicted
+++ resolved
@@ -43,7 +43,6 @@
 /// Cube spitter part component.
 #[derive(Component, Debug)]
 pub struct CubeSpitter {
-<<<<<<< HEAD
     interval: f32,
     spawn_offset: Vec3,
     cooldown: f32,
@@ -87,23 +86,14 @@
             cooldown: 0.0,
         }
     }
-=======
-    _interval: f32,
-    _spawn_offset: Vec3,
->>>>>>> 5a5c859b
 }
 
 impl Default for CubeSpitter {
     fn default() -> Self {
         Self {
-<<<<<<< HEAD
             interval: 2.0,
             spawn_offset: Vec3::ZERO,
             cooldown: 0.0,
-=======
-            _interval: 2.0,
-            _spawn_offset: Vec3::ZERO,
->>>>>>> 5a5c859b
         }
     }
 }
